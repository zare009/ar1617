#include <iostream>
#include <set>
#include <map>
#include <string>
#include <sstream>
#include <vector>
#include <algorithm>
#include <memory>
#include <functional>

using namespace std;

/* Funkcijski i predikatski simboli */
typedef string FunctionSymbol;
typedef string PredicateSymbol;

/* Signatura se sastoji iz funkcijskih i predikatskih simbola kojima
   su pridruzene arnosti (nenegativni celi brojevi) */
class Signature {
private:
  map<FunctionSymbol,  unsigned> _functions;
  map<PredicateSymbol, unsigned> _predicates;
public:
  
  /* Dodavanje funkcijskog simbola date arnosti */
  void addFunctionSymbol(const FunctionSymbol & f, unsigned arity);

  /* Dodavanje predikatskog simbola date arnosti */
  void addPredicateSymbol(const PredicateSymbol & p, unsigned arity);

  /* Provera da li postoji dati funkcijski simbol, i koja mu je arnost */
  bool checkFunctionSymbol(const FunctionSymbol & f, unsigned & arity) const;

  /* Provera da li postoji dati predikatski simbol, i koja mu je arnost */
  bool checkPredicateSymbol(const PredicateSymbol & f, unsigned & arity) const;
  
};

/* Tip podatka za predstavljanje varijable */
typedef string Variable;

/* Skup varijabli */
typedef set<Variable> VariableSet;


class Structure; // L-strukture (videti dole) 
class Valuation; // Valuacija (videti dole)

class BaseTerm;
typedef std::shared_ptr<BaseTerm> Term;


/* Apstraktna klasa BaseTerm koja predstavlja termove */
class BaseTerm : public enable_shared_from_this<BaseTerm> {

public:
  /* Termovi mogu biti ili varijable ili funkcijski simboli primenjeni
     na (0 ili vise) termova */
  enum Type { TT_VARIABLE, TT_FUNCTION };

  /* Vraca tip terma */
  virtual Type getType() const = 0;

  /* Prikazuje term */
  virtual void printTerm(ostream & ostr) const = 0;

  /* Ispituje sintaksnu jednakost termova */
  virtual bool equalTo(const Term & t) const = 0;
  
  /* Vraca skup svih varijabli koje se pojavljuju u termu */
  virtual void getVars(VariableSet & vars) const = 0;
 
  /* Odredjuje da li se data varijabla nalazi u termu */
  bool containsVariable(const Variable & v) const;

  /* Odredjuje interpretaciju terma u datoj L-strukturi i datoj valuaciji */
  virtual unsigned eval(const Structure & st, const Valuation & val) const = 0;

  /* Zamena varijable v termom t */
  virtual Term substitute(const Variable & v, const Term & t) = 0;

  virtual ~BaseTerm() {}
};


ostream & operator << (ostream & ostr, const Term & t);

/* Term koji predstavlja jednu varijablu */
class VariableTerm : public BaseTerm {
private:
  Variable _v;
public:
  VariableTerm(const Variable & v);
  virtual Type getType() const;
  const Variable & getVariable() const;
  virtual void printTerm(ostream & ostr) const;
  virtual bool equalTo(const Term & t) const;
  virtual void getVars(VariableSet & vars) const; 
  virtual unsigned eval(const Structure & st, const Valuation & val) const;
  virtual Term substitute(const Variable & v, const Term & t);
};


/* Term koji predstavlja funkcijski simbol primenjen na odgovarajuci
   broj podtermova */
class FunctionTerm : public BaseTerm {
private:
  const Signature & _sig;
  FunctionSymbol _f;
  vector<Term> _ops;

public:
  FunctionTerm(const Signature & s, const FunctionSymbol & f, 
	       const vector<Term> & ops);
  FunctionTerm(const Signature & s, const FunctionSymbol & f, 
	       vector<Term> && ops = vector<Term> ());
  virtual Type getType() const;
  const Signature & getSignature() const;
  const FunctionSymbol & getSymbol() const;
  const vector<Term> & getOperands() const;
  virtual void printTerm(ostream & ostr) const;
  virtual bool equalTo(const Term & t) const;
  virtual void getVars(VariableSet & vars) const;
  virtual unsigned eval(const Structure & st, const Valuation & val) const;
  virtual Term substitute(const Variable & v, const Term & t); 
};


class BaseFormula;
typedef std::shared_ptr<BaseFormula> Formula;

/* Apstraktna klasa kojom se predstavljaju formule */
class BaseFormula : public enable_shared_from_this<BaseFormula> {
  
public:

  /* Tipovi formula (dodatak u odnosu na iskaznu logiku su formule 
     kod kojih je vodeci simbol univerzalni ili egzistencijalni
     kvantifikator */
  enum Type { T_TRUE, T_FALSE, T_ATOM, T_NOT, 
	      T_AND, T_OR, T_IMP, T_IFF, T_FORALL, T_EXISTS };
  
  /* Prikaz formule */ 
  virtual void printFormula(ostream & ostr) const = 0;
  
  /* Tip formule */
  virtual Type getType() const = 0;
  
  /* Slozenost formule */
  virtual unsigned complexity() const = 0;

  /* Sintaksna jednakost dve formule */
  virtual bool equalTo(const Formula & f) const = 0;

  /* Ocitava sve varijable koje se pojavljuju u formuli. Ako
     je zadat drugi parametar sa vrednoscu true, tada se izdvajaju samo
     slobodne varijable u formuli */
  virtual void getVars(VariableSet & vars, bool free = false) const = 0;

  /* Ispituje da li se varijabla pojavljuje u formuli (kao slobodna ili
     vezana) */
  bool containsVariable(const Variable & v, bool free = false) const;

  /* Izracunava interpretaciju formule za datu L-strukturu i valuaciju */
  virtual bool eval(const Structure & st, const Valuation & val) const = 0;

  /* Zamena slobodnih pojavljivanja varijable v termom t */
  virtual Formula substitute(const Variable & v, const Term & t) = 0;

  virtual ~BaseFormula() {}
};

ostream & operator << (ostream & ostr, const Formula & f);

/* Funkcija vraca novu varijablu koja se ne pojavljuje ni u f ni u t */
Variable getUniqueVariable(const Formula & f, const Term & t);

/* Klasa predstavlja sve atomicke formule (True, False i Atom) */
class AtomicFormula : public BaseFormula {

public:
  virtual unsigned complexity() const;
};

/* Klasa predstavlja logicke konstante (True i False) */
class LogicConstant : public AtomicFormula {

public:
  virtual bool equalTo(const Formula & f) const;
  virtual void getVars(VariableSet & vars, bool free) const;
  virtual Formula substitute(const Variable & v, const Term & t);
};

/* Klasa predstavlja True logicku konstantu */
class True : public LogicConstant {

public:
  virtual void printFormula(ostream & ostr) const;
  virtual Type getType() const;
  virtual bool eval(const Structure & st, 
		    const Valuation & val) const;
};

/* Klasa predstavlja logicku konstantu False */
class False : public LogicConstant {

public:
  virtual void printFormula(ostream & ostr) const;
  virtual Type getType() const; 
  virtual bool eval(const Structure & st, 
		    const Valuation & val) const;
};

/* Klasa predstavlja atom, koji za razliku od iskazne logike ovde ima
   znatno slozeniju strukturu. Svaki atom je predikatski simbol primenjen
   na odgovarajuci broj podtermova */
class Atom : public AtomicFormula {
private:
  const Signature & _sig;
  PredicateSymbol _p;
  vector<Term> _ops;

public:
  Atom(const Signature & s, 
       const PredicateSymbol & p, 
       const vector<Term> & ops);
  Atom(const Signature & s, 
       const PredicateSymbol & p, 
       vector<Term> && ops = vector<Term>());
  const PredicateSymbol & getSymbol() const;
  const Signature & getSignature() const;
  const vector<Term> & getOperands() const;
  virtual void printFormula(ostream & ostr) const;
  virtual Type getType() const; 
  virtual bool equalTo(const Formula & f) const;
 
  virtual void getVars(VariableSet & vars, bool free) const;
  virtual bool eval(const Structure & st, 
		    const Valuation & val) const;
  virtual Formula substitute(const Variable & v, const Term & t);
};


/* Klasa unarni veznik (obuhvata negaciju) */
class UnaryConnective : public BaseFormula {
protected:
  Formula _op;
public:
  UnaryConnective(const Formula & op);
  const Formula & getOperand() const;
  virtual unsigned complexity() const;
  virtual bool equalTo(const Formula & f) const;
  virtual void getVars(VariableSet & vars, bool free) const;
};

/* Klasa koja predstavlja negaciju */
class Not : public UnaryConnective {
public:

  using UnaryConnective::UnaryConnective;
  virtual void printFormula(ostream & ostr) const; 
  virtual Type getType() const;
  virtual bool eval(const Structure & st, 
		    const Valuation & val) const;
  virtual Formula substitute(const Variable & v, const Term & t);
};

/* Klasa predstavlja sve binarne veznike */
class BinaryConnective : public BaseFormula {
protected:
   Formula _op1, _op2;
public:
  BinaryConnective(const Formula & op1, const Formula & op2);
  const Formula & getOperand1() const;
  const Formula & getOperand2() const;
  virtual unsigned complexity() const;
  virtual bool equalTo(const Formula & f) const;
  virtual void getVars(VariableSet & vars, bool free) const;
};

/* Klasa predstavlja konjunkciju */
class And : public BinaryConnective {
public:
  using BinaryConnective::BinaryConnective;
  virtual void printFormula(ostream & ostr) const;
  virtual Type getType() const; 
  virtual bool eval(const Structure & st, 
		    const Valuation & val) const;
  virtual Formula substitute(const Variable & v, const Term & t); 
 };


/* Klasa predstavlja disjunkciju */
class Or : public BinaryConnective {
public:
  using BinaryConnective::BinaryConnective;
  virtual void printFormula(ostream & ostr) const;
  virtual Type getType() const;
  virtual bool eval(const Structure & st, 
		    const Valuation & val) const;
  virtual Formula substitute(const Variable & v, const Term & t);
};

/* Klasa predstavlja implikaciju */
class Imp : public BinaryConnective {
public:
  using BinaryConnective::BinaryConnective;
  virtual void printFormula(ostream & ostr) const;
  virtual Type getType() const;
  virtual bool eval(const Structure & st, 
		    const Valuation & val) const;
  virtual Formula substitute(const Variable & v, const Term & t);
};


/* Klasa predstavlja ekvivalenciju */
class Iff : public BinaryConnective {

public:
  using BinaryConnective::BinaryConnective;
  virtual void printFormula(ostream & ostr) const; 
  virtual Type getType() const;
  virtual bool eval(const Structure & st, 
		    const Valuation & val) const;
  virtual Formula substitute(const Variable & v, const Term & t);
};

/* Klasa predstavlja kvantifikovane formule */
class Quantifier : public BaseFormula {
protected:
  Variable _v;
  Formula _op;

public:
  Quantifier(const Variable & v, const Formula & op);
  const Variable & getVariable() const;
  const Formula & getOperand() const;
  virtual unsigned complexity() const;
  virtual bool equalTo(const Formula & f) const;
  virtual void getVars(VariableSet & vars, bool free) const;
};


/* Klasa predstavlja univerzalno kvantifikovanu formulu */
class Forall : public Quantifier {
public:
  using Quantifier::Quantifier;
  virtual Type getType() const;
  virtual void printFormula(ostream & ostr) const;
  virtual bool eval(const Structure & st, 
		    const Valuation & val) const;
  virtual Formula substitute(const Variable & v, const Term & t);
};


/* Klasa predstavlja egzistencijalnog kvantifikatora */
class Exists : public Quantifier {
public:
  using Quantifier::Quantifier;
  virtual Type getType() const;
  virtual void printFormula(ostream & ostr) const;
  virtual bool eval(const Structure & st, 
		    const Valuation & val) const;
  virtual Formula substitute(const Variable & v, const Term & t);
};

/* Tip podataka kojim se predstavlja domen. U opstem slucaju, domen u logici
   prvog reda moze biti i beskonacan skup. Medjutim, mi cemo se u nasoj
   implementaciji zadrzati na konacnim skupovima, kako bismo mogli da 
   simuliramo izracunavanje interpretacija kvantifikovanih formula. Zato
   ce nam domen uvek biti neki konacan podskup skupa prirodnih brojeva */
typedef std::vector<unsigned> Domain;

/* Apstraktni tip podatka kojim se predstavlja funkcija D^n --> D kojom
   se mogu interpretirati funkcijski simboli arnosti n */
class Function {
private:
  unsigned _arity;
public:
  Function(unsigned arity);
  unsigned getArity();
  virtual unsigned eval(const vector<unsigned> & args = vector<unsigned>()) = 0;
  virtual ~Function() {}
};


/* Apstraktni tip podataka kojim se predstavlja relacija D^n --> {0,1} kojom
   se mogu interpretirati predikatski simboli arnosti n */
class Relation {
private:
  unsigned _arity;
public:
  Relation(unsigned arity);
  unsigned getArity();
  virtual bool eval(const vector<unsigned> & args = vector<unsigned>()) = 0;
  virtual ~Relation() {}
};


/* Klasa koja predstavlja L-strukturu (ili model) nad signaturom L i domenom
   D. Model svakom funkcijskom simbolu pridruzuje funkciju odgovarajuce
   arnosti, dok svakom predikatskom simbolu pridruzuje relaciju odgovarajuce
   arnosti. */
class Structure {
private:
  const Signature & _sig;
  const Domain & _domain;
  map<FunctionSymbol, Function *> _funs;
  map<PredicateSymbol, Relation *> _rels;
  
public:
  Structure(const Signature & sig, const Domain & domain);
  
  const Signature & getSignature() const;
  const Domain & getDomain() const;
  
  /* Dodavanje interpretacije funkcijskom simbolu */
  void addFunction(const FunctionSymbol & fs, Function * f);

  /* Citanje interpretacije datog funkcijskog simbola */
  Function * getFunction(const FunctionSymbol & f) const;

  /* Dodavanje interpretacije predikatskom simbolu */
  void addRelation(const PredicateSymbol & ps, Relation * r);

  /* Citanje interpretacije datog predikatskog simbola */
  Relation * getRelation(const PredicateSymbol & p) const;
 
  ~Structure();
};

/* Klasa kojom se predstavlja valuacija. Valuacijom (nad datim domenom) se
   svakoj varijabli dodeljuje neka vrednost iz domena. Drugim recima, 
   valuacija odredjuje interpretaciju varijabli. */
class Valuation {
private:
  const Domain & _domain;
  map<Variable, unsigned> _values;
public:
  Valuation(const Domain & dom);
  const Domain & getDomain() const;

  /* Postavljanje vrednosti date varijable na datu vrednost */
  void setValue(const Variable & v, unsigned value);

  /* Ocitavanje vrednosti date varijable */
  unsigned getValue(const Variable & v) const;
};

// Definicije funkcija clanica -----------------------------------------

// Funkcije substitucije -----------------------------------------------

Term VariableTerm::substitute(const Variable & v, const Term & t) 
{
  if(_v == v)
    return t;
  else
    return shared_from_this();
}

Term FunctionTerm::substitute(const Variable & v, const Term & t) 
{
  vector<Term> sub_ops;

  for(unsigned i = 0; i < _ops.size(); i++)
    sub_ops.push_back(_ops[i]->substitute(v, t));
  
  return make_shared<FunctionTerm>(_sig, _f, sub_ops);
}

Formula LogicConstant::substitute(const Variable & v, const Term & t) 
{
  return shared_from_this();
}

Formula Atom::substitute(const Variable & v, const Term & t) 
{
  vector<Term> sub_ops;
    
  for(unsigned i = 0; i < _ops.size(); i++)
    sub_ops.push_back(_ops[i]->substitute(v, t));
  
  return make_shared<Atom>(_sig, _p, sub_ops); 
}

Formula Not::substitute(const Variable & v, const Term & t) 
{
  return make_shared<Not>(_op->substitute(v, t));
}

Formula And::substitute(const Variable & v, const Term & t) 
{
  return make_shared<And>(_op1->substitute(v, t), _op2->substitute(v, t));
}

Formula Or::substitute(const Variable & v, const Term & t) 
{
  return make_shared<Or>(_op1->substitute(v, t), _op2->substitute(v, t));
}

Formula Imp::substitute(const Variable & v, const Term & t) 
{
  return make_shared<Imp>(_op1->substitute(v, t), _op2->substitute(v, t));
}

Formula Iff::substitute(const Variable & v, const Term & t) 
{
  return make_shared<Iff>(_op1->substitute(v, t), _op2->substitute(v, t));
}


Formula Forall::substitute(const Variable & v, const Term & t)
{
  if(v == _v)
    return shared_from_this();
    
  /* Ako term sadrzi kvantifikovanu varijablu, tada moramo najpre
     preimenovati kvantifikovanu varijablu (nekom varijablom koja
     nije sadzana ni u termu ni u formuli sto nam daje funkcija
     getUniqueVariable koja je clanica klase Quantifier) */
    if(t->containsVariable(_v))
      {
	Variable new_v = getUniqueVariable(shared_from_this(), t);
	Formula sub_op = _op->substitute(_v, make_shared<VariableTerm>(new_v));
	return make_shared<Forall>(new_v, sub_op->substitute(v, t));
      }
    else
      return make_shared<Forall>(_v, _op->substitute(v, t)); 
}

Formula Exists::substitute(const Variable & v, const Term & t)
{
  if(v == _v)
    return shared_from_this();
  
  /* Ako term sadrzi kvantifikovanu varijablu, tada moramo najpre
     preimenovati kvantifikovanu varijablu (nekom varijablom koja
     nije sadzana ni u termu ni u formuli sto nam daje funkcija
     getUniqueVariable koja je clanica klase Quantifier) */
  if(t->containsVariable(_v))
    {
      Variable new_v = getUniqueVariable(shared_from_this(), t);
      
      Formula sub_op = _op->substitute(_v, make_shared<VariableTerm>(new_v));
      return make_shared<Exists>(new_v, sub_op->substitute(v, t));
    }
  else
    return make_shared<Exists>(_v, _op->substitute(v, t)); 
}

// ---------------------------------------------------------------------

// Funkcije za odredjivanje sintaksne identicnosti termova i formula ---

bool VariableTerm::equalTo(const Term & t) const
{
  return t->getType() == TT_VARIABLE && 
    ((VariableTerm *) t.get())->getVariable() == _v;
}

bool FunctionTerm::equalTo(const Term & t) const
{
  if(t->getType() != TT_FUNCTION)
    return false;
  
  if(_f != ((FunctionTerm *) t.get())->getSymbol())
    return false;
  
  const vector<Term> & t_ops = ((FunctionTerm *) t.get())->getOperands();
  
  if(_ops.size() != t_ops.size())
    return false;
  
  for(unsigned i = 0; i < _ops.size(); i++)
    if(!_ops[i]->equalTo(t_ops[i]))
      return false;
  
  return true;
}

bool LogicConstant::equalTo( const Formula & f) const
{
  return f->getType() == this->getType();
}


bool Atom::equalTo(const Formula & f) const
{
  if(f->getType() != T_ATOM)
    return false;
  
  if(_p != ((Atom *) f.get())->getSymbol())
    return false;
  
  const vector<Term> & f_ops = ((Atom *) f.get())->getOperands();
  
  if(_ops.size() != f_ops.size())
    return false;
  
  for(unsigned i = 0; i < _ops.size(); i++)
    if(!_ops[i]->equalTo(f_ops[i]))
      return false;
  
    return true;
}

bool UnaryConnective::equalTo(const Formula & f) const
{
  return f->getType() == this->getType() && 
    _op->equalTo(((UnaryConnective *)f.get())->getOperand());
}

bool BinaryConnective::equalTo( const Formula & f) const
{
  return f->getType() == this->getType() && 
    _op1->equalTo(((BinaryConnective *)f.get())->getOperand1()) 
    &&  
    _op2->equalTo(((BinaryConnective *)f.get())->getOperand2());
}

bool Quantifier::equalTo(const Formula & f) const
{
  return f->getType() == getType() &&
    ((Quantifier *) f.get())->getVariable() == _v && 
    ((Quantifier *) f.get())->getOperand()->equalTo(_op);
}

// ---------------------------------------------------------------------

// Funkcije za odredjivanje skupa varijabli ----------------------------

void VariableTerm::getVars(VariableSet & vars) const
{
  vars.insert(_v);
}

void FunctionTerm::getVars(VariableSet & vars) const
{
  for(unsigned i = 0; i < _ops.size(); i++)
    _ops[i]->getVars(vars);
}

void LogicConstant::getVars(VariableSet & vars, bool free) const
{
  return;
}

void Atom::getVars(VariableSet & vars, bool free) const
{
  for(unsigned i = 0; i < _ops.size(); i++)
    {
      _ops[i]->getVars(vars);
    }
}

void UnaryConnective::getVars(VariableSet & vars, bool free) const
{
  _op->getVars(vars, free);
}

void BinaryConnective::getVars(VariableSet & vars, bool free) const
{
  _op1->getVars(vars, free);
  _op2->getVars(vars, free);
}

void Quantifier::getVars(VariableSet & vars, bool free) const
{
  bool present = false;

  if(free)
    {
      /* Pamtimo da li je kvantifikovana varijabla vec u skupu slobodnih
	 varijabli */
      if(vars.find(_v) != vars.end())
	present = true;
    }
  
  _op->getVars(vars, free);
  if(!free)
    vars.insert(_v);
  
  if(free)
    {
      /* Ako varijabla ranije nije bila prisutna u skupu slobodnih varijabli,
	 tada je brisemo, zato sto to znaci da se ona pojavljuje samo u 
	 podformuli kvantifikovane formule,a u njoj je vezana kvantifikatorom */
      if(!present && vars.find(_v) != vars.end())
	vars.erase(_v);
    }
}

// ---------------------------------------------------------------------

// Funkcije za odredjivanje slozenosti formule -------------------------

unsigned AtomicFormula::complexity() const
{
  return 0;
}  

unsigned UnaryConnective::complexity() const
{
  return _op->complexity() + 1;
}

unsigned BinaryConnective::complexity() const
{
  return _op1->complexity() + _op2->complexity() + 1;
}

unsigned Quantifier::complexity() const
{
  return _op->complexity() + 1;
}

// ---------------------------------------------------------------------

// Funkcije za stampanje -----------------------------------------------


void VariableTerm::printTerm(ostream & ostr) const
{
  ostr << _v;
}

void FunctionTerm::printTerm(ostream & ostr) const
{
  ostr << _f;

  for(unsigned i = 0; i < _ops.size(); i++)
    {
      if(i == 0)
	ostr << "(";
      ostr << _ops[i];
      if(i != _ops.size() - 1)
	ostr << ",";
      else
	ostr << ")";
    }
}

void True::printFormula(ostream & ostr) const
{
  ostr << "True";
}

void False::printFormula(ostream & ostr) const
{
  ostr << "False";
}

void Atom::printFormula(ostream & ostr) const
{
  ostr << _p;
  for(unsigned i = 0; i < _ops.size(); i++)
    {
      if(i == 0)
	ostr << "(";
      ostr << _ops[i];
      if(i != _ops.size() - 1)
	ostr << ",";
      else
	ostr << ")";
    }
}

void Not::printFormula(ostream & ostr) const
{
  ostr << "(~" << _op << ")";
}

void And::printFormula(ostream & ostr) const
{
  ostr << "(" << _op1 << " /\\ " << _op2 << ")";
}

void Or::printFormula(ostream & ostr) const
{
  ostr << "(" << _op1 << " \\/ " << _op2 << ")";
}

void Imp::printFormula(ostream & ostr) const
{
  ostr << "(" << _op1 << " ==> " << _op2 << ")";
}

void Iff::printFormula(ostream & ostr) const
{
  ostr << "(" << _op1 << " <=> " << _op2 << ")";
}

void Forall::printFormula(ostream & ostr) const
{
  ostr << "(A " << _v << ").(" << _op << ")";
}

void Exists::printFormula(ostream & ostr) const
{
  ostr << "(E " << _v << ").(" << _op << ")";
}


ostream & operator << (ostream & ostr, const Term & t)
{
  t->printTerm(ostr);
  return ostr;
}

ostream & operator << (ostream & ostr, const Formula & f)
{
  f->printFormula(ostr);
  return ostr;
}


// ---------------------------------------------------------------------


// Funkcije za izracunvanje interpretacija -----------------------------

unsigned VariableTerm::eval(const Structure & st, const Valuation & val) const
{
  return val.getValue(_v);
}

unsigned FunctionTerm::eval(const Structure & st, const Valuation & val) const
{
  Function * f = st.getFunction(_f);
  
  vector<unsigned> args;

  for(unsigned i = 0; i < _ops.size(); i++)
    args.push_back(_ops[i]->eval(st, val));

  return f->eval(args);
}  

bool True::eval(const Structure & st, 
		const Valuation & val) const
{
  return true;
}

bool False::eval(const Structure & st, 
		 const Valuation & val) const
{
  return false;
}

bool Atom::eval(const Structure & st, 
		const Valuation & val) const
{
  Relation * r = st.getRelation(_p);
  
  vector<unsigned> args;

  for(unsigned i = 0; i < _ops.size(); i++)
    args.push_back(_ops[i]->eval(st, val));
  
  return r->eval(args);
}

bool Not::eval(const Structure & st, 
	       const Valuation & val) const
{
  return !_op->eval(st, val);
}

bool And::eval(const Structure & st, 
	       const Valuation & val) const
{
  return _op1->eval(st, val) && _op2->eval(st, val);
}


bool Or::eval(const Structure & st, 
	      const Valuation & val) const
{
  return _op1->eval(st, val) || _op2->eval(st, val);
}

bool Imp::eval(const Structure & st, 
		    const Valuation & val) const
{
  return !_op1->eval(st, val) || _op2->eval(st, val);
}

bool Iff::eval(const Structure & st, 
	       const Valuation & val) const
{
  return _op1->eval(st, val) == _op2->eval(st, val);
}

bool Forall::eval(const Structure & st, 
		  const Valuation & val) const
{
  Valuation val_p = val;
  for(unsigned i = 0; i < st.getDomain().size(); i++)
    {
      val_p.setValue(_v, st.getDomain()[i]);
      if(_op->eval(st, val_p) == false)
	return false;
    }
  return true;
}


bool Exists::eval(const Structure & st, 
		  const Valuation & val) const
{
  Valuation val_p = val;
  for(unsigned i = 0; i < st.getDomain().size(); i++)
    {
      val_p.setValue(_v, st.getDomain()[i]);
      if(_op->eval(st, val_p) == true)
	return true;
    }
  return false;
}

// -----------------------------------------------------------------------

// Ostale funkcije clanice -----------------------------------------------

// Klasa Signature -------------------------------------------------------

void Signature::addFunctionSymbol(const FunctionSymbol & f, unsigned arity)
{
  _functions.insert(make_pair(f, arity));
}

void Signature::addPredicateSymbol(const PredicateSymbol & p, unsigned arity)
{
  _predicates.insert(make_pair(p, arity));
}

bool Signature::checkFunctionSymbol(const FunctionSymbol & f, 
				    unsigned & arity) const
{
  map<FunctionSymbol, unsigned>::const_iterator it = _functions.find(f);
  
  if(it != _functions.end())
    {
      arity = it->second;
      return true;
    }
  else
    return false;
}

bool Signature::checkPredicateSymbol(const PredicateSymbol & f, 
				     unsigned & arity) const
{
  map<PredicateSymbol, unsigned>::const_iterator it = _predicates.find(f);
  
  if(it != _predicates.end())
    {
      arity = it->second;
      return true;
    }
  else
    return false;
}

// -----------------------------------------------------------------------

// Klasa Function --------------------------------------------------------

Function::Function(unsigned arity)
  :_arity(arity)
{}

unsigned Function::getArity()
{
  return _arity;
}
// ----------------------------------------------------------------------

// Klasa Relation -------------------------------------------------------

Relation::Relation(unsigned arity)
  :_arity(arity)
{}

unsigned Relation::getArity()
{
  return _arity;
}
// ----------------------------------------------------------------------

// Klasa Structure ------------------------------------------------------

Structure::Structure(const Signature & sig, const Domain & domain)
  :_sig(sig),
   _domain(domain)
{}

const Signature & Structure::getSignature() const
{
  return _sig;
}

const Domain & Structure::getDomain() const
{
  return _domain;
}

void Structure::addFunction(const FunctionSymbol & fs, Function * f)
{
  unsigned arity;
  if(!_sig.checkFunctionSymbol(fs, arity) || arity != f->getArity())
    throw "Function arity mismatch";
  
  _funs.insert(make_pair(fs, f));
}

Function * Structure::getFunction(const FunctionSymbol & f) const
{
  map<FunctionSymbol, Function *>::const_iterator it = 
    _funs.find(f);
  
  if(it != _funs.end())
    {
      return it->second;
    }
  else
    throw "Function symbol unknown!";
}

void Structure::addRelation(const PredicateSymbol & ps, Relation * r)
{
  unsigned arity;
  if(!_sig.checkPredicateSymbol(ps, arity) || arity != r->getArity())
    throw "Relation arity mismatch";
  
  _rels.insert(make_pair(ps, r));
}

Relation * Structure::getRelation(const PredicateSymbol & p) const
{
  map<PredicateSymbol, Relation *>::const_iterator it = 
    _rels.find(p);
  
  if(it != _rels.end())
    {
      return it->second;
    }
  else
    throw "Predicate symbol unknown!";
}

Structure::~Structure()
{
  for(const auto & p : _funs)
    delete p.second;
  for(const auto & p : _rels)
    delete p.second;
}

// ----------------------------------------------------------------------

// Klasa Valuation ------------------------------------------------------

Valuation::Valuation(const Domain & dom)
    :_domain(dom)
{}
  
const Domain & Valuation::getDomain() const
{
  return _domain;
}

void Valuation::setValue(const Variable & v, unsigned value)
{
  if(find(_domain.begin(), _domain.end(), value) ==
     _domain.end())
    throw "Value not in domain!";
  
  _values[v] = value;
}

unsigned Valuation::getValue(const Variable & v) const
{
  map<Variable, unsigned>::const_iterator it = 
    _values.find(v);
  
  if(it != _values.end())
    return it->second;
  else
    throw "Variable unknown!";
}

// -----------------------------------------------------------------------

// Klasa BaseTerm ------------------------------------------------------------

bool BaseTerm::containsVariable(const Variable & v) const
{
  VariableSet vars;
  getVars(vars);
  return vars.find(v) != vars.end();
}
// -----------------------------------------------------------------------

// Klasa VariableTerm ----------------------------------------------------

VariableTerm::VariableTerm(const Variable & v)
  :_v(v)
{}

BaseTerm::Type VariableTerm::getType() const
{
  return TT_VARIABLE;
}

const Variable & VariableTerm::getVariable() const
{
  return _v;
}

// -----------------------------------------------------------------------

// Klasa FunctionTerm ----------------------------------------------------

FunctionTerm::FunctionTerm(const Signature & s, const FunctionSymbol & f, 
			   const vector<Term> & ops)
  :_sig(s),
   _f(f),
   _ops(ops)
{
  unsigned arity;
  if(!_sig.checkFunctionSymbol(_f, arity) || arity != _ops.size())
    throw "Syntax error!";
}

FunctionTerm::FunctionTerm(const Signature & s, const FunctionSymbol & f, 
			   vector<Term> && ops)
  :_sig(s),
   _f(f),
   _ops(std::move(ops))
{
  unsigned arity;
  if(!_sig.checkFunctionSymbol(_f, arity) || arity != _ops.size())
    throw "Syntax error!";
}


BaseTerm::Type FunctionTerm::getType() const
{
  return TT_FUNCTION;
}


const Signature & FunctionTerm::getSignature() const
{
  return _sig;
}

const FunctionSymbol & FunctionTerm::getSymbol() const
{
  return _f;
}

const vector<Term> & FunctionTerm::getOperands() const
{
  return _ops;
}

// ----------------------------------------------------------------------

// Klasa BaseFormula --------------------------------------------------------

bool BaseFormula::containsVariable(const Variable & v, bool free) const
{
  VariableSet vars;
  getVars(vars, free);
  return vars.find(v) != vars.end();
}

// ----------------------------------------------------------------------

Variable getUniqueVariable(const Formula & f, const Term & t)
{
  static unsigned i = 0;
  
  Variable v;
  
  do {    
    v = string("uv") + to_string(++i);
  } while(t->containsVariable(v) || f->containsVariable(v));
  
  return v;
}

// ----------------------------------------------------------------------

// Klasa AtomicFormula --------------------------------------------------

// Klasa LogicConstant --------------------------------------------------

BaseFormula::Type True::getType() const
{
  return T_TRUE;
}
// ----------------------------------------------------------------------

// Klasa False ----------------------------------------------------------

BaseFormula::Type False::getType() const
{
  return T_FALSE;
}

// ----------------------------------------------------------------------

// Klasa Atom -----------------------------------------------------------

Atom::Atom(const Signature & s, 
	   const PredicateSymbol & p, 
	   const vector<Term> & ops)
  :_sig(s),
   _p(p),
   _ops(ops)
{
  unsigned arity;
  if(!_sig.checkPredicateSymbol(_p, arity) || arity != _ops.size())
    throw "Syntax error!";
}

Atom::Atom(const Signature & s, 
	   const PredicateSymbol & p, 
	   vector<Term> && ops)
  :_sig(s),
   _p(p),
   _ops(std::move(ops))
{
  unsigned arity;
  if(!_sig.checkPredicateSymbol(_p, arity) || arity != _ops.size())
    throw "Syntax error!";
}

const PredicateSymbol & Atom::getSymbol() const
{
  return _p;
}

const Signature & Atom::getSignature() const
{
  return _sig;
}

const vector<Term> & Atom::getOperands() const
{
  return _ops;
}


BaseFormula::Type Atom::getType() const
{
  return T_ATOM;
}

// -----------------------------------------------------------------------

// Klasa UnaryConnective -------------------------------------------------

UnaryConnective::UnaryConnective(const Formula & op)
  :_op(op)
{}

const Formula & UnaryConnective::getOperand() const
{
  return _op;
}

// -----------------------------------------------------------------------

// Klasa Not -------------------------------------------------------------

BaseFormula::Type Not::getType() const
{
  return T_NOT;
}

// -----------------------------------------------------------------------

// Klasa BinaryConnective ------------------------------------------------

BinaryConnective::BinaryConnective( const Formula & op1,  const Formula & op2)
  :_op1(op1),
   _op2(op2)
{}

const Formula & BinaryConnective::getOperand1() const
{
  return _op1;
  }

const Formula & BinaryConnective::getOperand2() const
{
  return _op2;
}
  

// Klasa And ---------------------------------------------------------------

BaseFormula::Type And::getType() const
{
  return T_AND;
}

// -------------------------------------------------------------------------

// Klasa Or ----------------------------------------------------------------

BaseFormula::Type Or::getType() const
{
  return T_OR;
}

// -------------------------------------------------------------------------

// Klasa Imp ---------------------------------------------------------------

BaseFormula::Type Imp::getType() const
{
  return T_IMP;
}

// -------------------------------------------------------------------------

// Klasa Iff ---------------------------------------------------------------

BaseFormula::Type Iff::getType() const
{
  return T_IFF;
}

// -------------------------------------------------------------------------
  
// Klasa Quantifier --------------------------------------------------------

Quantifier::Quantifier(const Variable & v, const Formula & op)
  :_v(v),
   _op(op)
{}

const Variable & Quantifier::getVariable() const
{
  return _v;
}

const Formula & Quantifier::getOperand() const
{
  return _op;
}

// ------------------------------------------------------------------------

// Klasa Forall -----------------------------------------------------------

BaseFormula::Type Forall::getType() const
{
  return T_FORALL;
}

// ------------------------------------------------------------------------

// Klasa Exists -----------------------------------------------------------

BaseFormula::Type Exists::getType() const
{
  return T_EXISTS;
}

// -----------------------------------------------------------------------
// -----------------------------------------------------------------------

// Konkretna interpretacija ----------------------------------------------

/* Klasa predstavlja funkciju-konstantu 0 */
class Zero : public Function {

public:
  Zero()
    : Function(0)
  {}

  virtual unsigned eval(const vector<unsigned> & args)
  {
    if(args.size() > 0) 
      throw "Arguments number mismatch";

    return 0;
  }
};

/* Klasa predstavlja funkciju-konstantu 1 */
class One : public Function {

public:
  One()
    : Function(0)
  {}

  virtual unsigned eval(const vector<unsigned> & args)
  {
    if(args.size() > 0) 
      throw "Arguments number mismatch";

    return 1;
  }
};

/* Klasa predstavlja binarnu funkciju sabiranja po modulu n */
class Plus : public Function {
private:
  unsigned _domain_size;
public:
  Plus(unsigned domain_size)
    : Function(2),
      _domain_size(domain_size)
  {}
  
  virtual unsigned eval(const vector<unsigned> & args)
  {
    if(args.size() != 2) 
      throw "Arguments number mismatch";
    
    return (args[0] + args[1]) % _domain_size;
  }

};

/* Klasa predstavlja binarnu funkciju mnozenja po modulu n */
class Times : public Function {
private:
  unsigned _domain_size;
public:
  Times(unsigned domain_size)
    : Function(2),
      _domain_size(domain_size)
  {}
  
  virtual unsigned eval(const vector<unsigned> & args)
  {
    if(args.size() != 2) 
      throw "Arguments number mismatch";
    
    return (args[0] * args[1]) % _domain_size;
  }

};

/* Klasa predstavlja unarnu relaciju koja sadrzi sve parne brojeve */
class Even : public Relation {

public:
  Even()
    : Relation(1)
  {}
  
  virtual bool eval(const vector<unsigned> & args)
  {
    if(args.size() != 1) 
      throw "Arguments number mismatch";
    
    return args[0] % 2 == 0;
  }

};

/* Klasa predstavlja unarnu relaciju koja sadrzi sve neparne brojeve */
class Odd : public Relation {

public:
  Odd()
    : Relation(1)
  {}
  
  virtual bool eval(const vector<unsigned> & args)
  {
    if(args.size() != 1) 
      throw "Arguments number mismatch";
    
    return args[0] % 2 == 1;
  }

};

/* Klasa predstavlja binarnu relaciju jednakosti */
class Equal : public Relation {

public:
  Equal()
    : Relation(2)
  {}
  
  virtual bool eval(const vector<unsigned> & args)
  {
    if(args.size() != 2) 
      throw "Arguments number mismatch";
    
    return args[0] == args[1];
  }

};

/* Klasa predstavlja binarnu relaciju manje ili jednako */
class LowerOrEqual : public Relation {

public:
  LowerOrEqual()
    : Relation(2)
  {}
  
  virtual bool eval(const vector<unsigned> & args)
  {
    if(args.size() != 2) 
      throw "Arguments number mismatch";
    
    return args[0] <= args[1];
  }

};

<<<<<<< HEAD

typedef set<Formula> RewriteSystem;

=======
>>>>>>> 6cd79692
void knut_bendix (){
  std::cout << "Knut Bendix completation procedure" << std::endl;
}


int main()
{

  /* Definisemo strukturu */
  Signature s;

  /* Dodajemo funkcijske i predikatske simbole */
  s.addFunctionSymbol("0", 0);
  s.addFunctionSymbol("1", 0);
  s.addFunctionSymbol("+", 2);
  s.addFunctionSymbol("*", 2);
  s.addPredicateSymbol("even", 1);
  s.addPredicateSymbol("odd", 1);
  s.addPredicateSymbol("=", 2);
  s.addPredicateSymbol("<=", 2);

  //rewrite predicate symbol
  s.addPredicateSymbol("rewrite", 2);


  /* Primeri termova i formula */

  Term t0 = make_shared<FunctionTerm>(s, "0");
  Term t1 = make_shared<FunctionTerm>(s, "1");

  Formula f0 = make_shared<Atom>(s, "even", vector<Term> { t0 });

  //cout << f0 << endl;
  
  Formula f1 = make_shared<Atom>(s, "even", vector<Term> { t1 });

  //cout << f1 << endl;
  
  Term tx = make_shared<VariableTerm>("x");
  Term ty = make_shared<VariableTerm>("y");
    
  Term xpy = make_shared<FunctionTerm>(s, "+", vector<Term> {tx, ty});

  Formula xeven = make_shared<Atom>(s, "even", vector<Term> { tx });

  Formula yeven = make_shared<Atom>(s, "even", vector<Term> { ty });

  Formula xpyeven = make_shared<Atom>(s, "even", vector<Term> { xpy });

  //formula koja predstavlja rewriting
  Formula rewrite1 = make_shared<Atom>(s, "rewrite", vector<Term> {tx, ty});
  Formula rewrite2 = make_shared<Atom>(s, "rewrite", vector<Term> {xpy, tx});

<<<<<<< HEAD
  RewriteSystem system;
  system.insert(rewrite1);
  system.insert(rewrite2);
=======
  set<Formula> SystemRewrites;
  SystemRewrites.insert(rewrite1);
  SystemRewrites.insert(rewrite2);
>>>>>>> 6cd79692

  //cout << xpyeven << endl;

  cout << rewrite1 << endl;
  cout << rewrite2 << endl;

  //printing set of rewrites
  cout << "{ ";
<<<<<<< HEAD
  for (set<Formula>::iterator it = system.begin(); it != system.end(); it++) {
=======
  for (set<Formula>::iterator it = SystemRewrites.begin(); it != SystemRewrites.end(); it++) {
>>>>>>> 6cd79692
      cout << *it << ", ";
  }
  cout << " }";

  cout << endl << endl << endl;

  Formula xandy = make_shared<And>(xeven, yeven);
  Formula imp = make_shared<Imp>(xandy, xpyeven);

  Formula forall_x = make_shared<Forall>("x", imp);
  Formula forall_y = make_shared<Forall>("y", forall_x);

  //cout << forall_y << endl;
  
  /* Semantika */

  /* Definisemo domen D = {0, 1, 2, ..., n-1 } */

  Domain domain;
  for(unsigned i = 0; i < 8; i++)
    domain.push_back(i);


  /* Definisemo L-strukturu */
  Structure st(s, domain);

  /* Dodeljujemo interpretacije simbolima iz signature */
  st.addFunction("0", new Zero());
  st.addFunction("1", new One());
  st.addFunction("+", new Plus(domain.size()));
  st.addFunction("*", new Times(domain.size()));
  st.addRelation("even", new Even());  
  st.addRelation("odd", new Odd());  
  st.addRelation("=", new Equal());  
  st.addRelation("<=", new LowerOrEqual());


  /* Definisemo valuaciju */
  Valuation val(domain);
  val.setValue("x", 1);
  val.setValue("y", 3);

  /* Primeri izracunavanja vrednosti termova i formula */
  //cout << xpy->eval(st, val) << endl;
  
  //cout << forall_y->eval(st,val) << endl;

  Formula and_f = make_shared<And>(xeven, forall_y);

  //cout << and_f << endl;

  //cout << and_f->eval(st, val) << endl;

  knut_bendix ();

	return 0;
}






<|MERGE_RESOLUTION|>--- conflicted
+++ resolved
@@ -1526,12 +1526,9 @@
 
 };
 
-<<<<<<< HEAD
 
 typedef set<Formula> RewriteSystem;
 
-=======
->>>>>>> 6cd79692
 void knut_bendix (){
   std::cout << "Knut Bendix completation procedure" << std::endl;
 }
@@ -1585,15 +1582,9 @@
   Formula rewrite1 = make_shared<Atom>(s, "rewrite", vector<Term> {tx, ty});
   Formula rewrite2 = make_shared<Atom>(s, "rewrite", vector<Term> {xpy, tx});
 
-<<<<<<< HEAD
   RewriteSystem system;
   system.insert(rewrite1);
   system.insert(rewrite2);
-=======
-  set<Formula> SystemRewrites;
-  SystemRewrites.insert(rewrite1);
-  SystemRewrites.insert(rewrite2);
->>>>>>> 6cd79692
 
   //cout << xpyeven << endl;
 
@@ -1602,11 +1593,8 @@
 
   //printing set of rewrites
   cout << "{ ";
-<<<<<<< HEAD
   for (set<Formula>::iterator it = system.begin(); it != system.end(); it++) {
-=======
-  for (set<Formula>::iterator it = SystemRewrites.begin(); it != SystemRewrites.end(); it++) {
->>>>>>> 6cd79692
+
       cout << *it << ", ";
   }
   cout << " }";
